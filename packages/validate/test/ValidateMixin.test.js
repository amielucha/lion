/* eslint-disable no-unused-vars, no-param-reassign */
import { expect, fixture, html, unsafeStatic, defineCE, aTimeout } from '@open-wc/testing';
import sinon from 'sinon';
import { LitElement } from '@lion/core';
import { ValidateMixin } from '../src/ValidateMixin.js';
import { Unparseable } from '../src/Unparseable.js';
import { Validator } from '../src/Validator.js';
import { ResultValidator } from '../src/ResultValidator.js';
import { Required } from '../src/validators/Required.js';
import { MinLength, MaxLength } from '../src/validators/StringValidators.js';
import { DefaultSuccess } from '../src/resultValidators/DefaultSuccess.js';
import { AlwaysValid, AlwaysInvalid } from '../test-helpers/helper-validators.js';
import { LionValidationFeedback } from '../src/LionValidationFeedback.js';

import '../lion-validation-feedback.js';

// element, lightDom, errorShowPrerequisite, warningShowPrerequisite, infoShowPrerequisite,
// successShowPrerequisite

const externalVariables = {};
const lightDom = '';

const tagString = defineCE(
  class extends ValidateMixin(LitElement) {
    static get properties() {
      return { modelValue: String };
    }
  },
);
const tag = unsafeStatic(tagString);

describe.only('ValidateMixin', () => {
  /**
   *   Terminology
   *
   * - *validatable-field*
   *   The element ('this') the ValidateMixin is applied on.
   *
   * - *input-node*
   *   The 'this._inputNode' property (usually a getter) that returns/contains a reference to an
   *   interaction element that receives focus, displays the input value, interaction states are
   *   derived from, aria properties are put on and setCustomValidity (if applicable) is called on.
   *   Can be input, textarea, my-custom-slider etc.
   *
   * - *feedback-node*
   *   The 'this._feedbackNode' property (usually a getter) that returns/contains a reference to
   *   the output container for validation feedback. Messages will be written to this element
   *   based on user defined or default validity feedback visibility conditions.
   *
   * - *show-{type}-feedback-condition*
   *   The 'this.hasErrorVisible value that stores whether the
   *   feedback for the particular validation type should be shown to the end user.
   */

  describe('Validation initiation', () => {
    it('validates on initialization (once form field has bootstrapped/initialized)', async () => {
      const el = await fixture(html`
        <${tag}
          .validators=${[new Required()]}
        >${lightDom}</${tag}>
      `);
      expect(el.hasError).to.be.true;
    });

    it('revalidates when ".modelValue" changes', async () => {
      const el = await fixture(html`
        <${tag}
          .validators=${[new AlwaysValid()]}
          .modelValue=${'myValue'}
        >${lightDom}</${tag}>
      `);

      const validateSpy = sinon.spy(el, 'validate');
      el.modelValue = 'x';
      expect(validateSpy.callCount).to.equal(1);
    });

    it('revalidates when ".validators" changes', async () => {
      const el = await fixture(html`
        <${tag}
          .validators=${[new AlwaysValid()]}
          .modelValue=${'myValue'}
        >${lightDom}</${tag}>
      `);

      const validateSpy = sinon.spy(el, 'validate');
      el.validators = [new MinLength(3)];
      expect(validateSpy.callCount).to.equal(1);
    });

    it('clears current results when ".modelValue" changes', async () => {
      const el = await fixture(html`
        <${tag}
          .validators=${[new AlwaysValid()]}
          .modelValue=${'myValue'}
        >${lightDom}</${tag}>
      `);

      const clearSpy = sinon.spy(el, '__clearValidationResults');
      const validateSpy = sinon.spy(el, 'validate');
      el.modelValue = 'x';
      expect(clearSpy.callCount).to.equal(1);
      expect(validateSpy.args[0][0]).to.eql({
        clearCurrentResult: true,
      });
    });

    /**
     * Inside "Validator integration" we test reinitiation on Validator param change
     */
  });

  describe('Validation internal flow', () => {
    it('firstly checks for empty values', async () => {
      const alwaysValid = new AlwaysValid();
      const alwaysValidExecuteSpy = sinon.spy(alwaysValid, 'execute');
      const el = await fixture(html`
        <${tag} .validators=${[alwaysValid]}>${lightDom}</${tag}>
      `);
      const isEmptySpy = sinon.spy(el, '__isEmpty');
      const validateSpy = sinon.spy(el, 'validate');
      el.modelValue = '';
      expect(validateSpy.callCount).to.equal(1);
      expect(alwaysValidExecuteSpy.callCount).to.equal(0);
      expect(isEmptySpy.callCount).to.equal(1);

      // el.modelValue = 'nonEmpty';
      // expect(validateSpy.callCount).to.equal(2);
      // expect(alwaysValidExecuteSpy.callCount).to.equal(1);
      // expect(isEmptySpy.callCount).to.equal(2);
    });

    it('secondly checks for synchronous Validators: creates RegularValidationResult', async () => {
      const el = await fixture(html`
        <${tag} .validators=${[new AlwaysValid()]}>${lightDom}</${tag}>
      `);
      const isEmptySpy = sinon.spy(el, '__isEmpty');
      const syncSpy = sinon.spy(el, '__executeSyncValidators');
      el.modelValue = 'nonEmpty';
      expect(isEmptySpy.calledBefore(syncSpy)).to.be.true;
    });

    it('thirdly schedules asynchronous Validators: creates RegularValidationResult', async () => {
      const el = await fixture(html`
        <${tag} .validators=${[new AlwaysValid(), new AlwaysValid(null, { async: true })]}>
          ${lightDom}
        </${tag}>
      `);
      const syncSpy = sinon.spy(el, '__executeSyncValidators');
      const asyncSpy = sinon.spy(el, '__executeAsyncValidators');
      el.modelValue = 'nonEmpty';
      expect(syncSpy.calledBefore(asyncSpy)).to.be.true;
    });

    it('finally checks for ResultValidators: creates TotalValidationResult', async () => {
      class MyResult extends ResultValidator {
        constructor(...args) {
          super(...args);
          this.name = 'ResultValidator';
        }
      }

      class AsyncAlwaysValid extends AlwaysValid {
        constructor(...args) {
          super(...args);
          this.async = true;
        }
      }

      const el = await fixture(html`
        <${tag}
          .validators=${[new AsyncAlwaysValid(), new MyResult()]}>
          ${lightDom}
        </${tag}>
      `);

      const asyncSpy = sinon.spy(el, '__executeAsyncValidators');
      const resultSpy = sinon.spy(el, '__executeResultValidators');
      console.log('trigger');
      el.modelValue = 'nonEmpty';
      expect(asyncSpy.calledBefore(resultSpy)).to.be.true;

      const el2 = await fixture(html`
        <${tag}
          .validators=${[new AlwaysValid(), new MyResult()]}>
          ${lightDom}
        </${tag}>
      `);

      const syncSpy = sinon.spy(el2, '__executeSyncValidators');
      const resultSpy2 = sinon.spy(el2, '__executeResultValidators');

      el2.modelValue = 'nonEmpty';
      expect(syncSpy.calledBefore(resultSpy2)).to.be.true;
    });

    describe('Finalization', () => {
      it('fires "validation-done" event', async () => {});

      it('renders feedback', async () => {});
    });
  });

  describe('Validator Integration', () => {
    class IsCat extends Validator {
      constructor(...args) {
        super(...args);
        this.name = 'isCat';
        this.execute = (modelValue, param) => {
          const validateString = param && param.number ? `cat${param.number}` : 'cat';
          const showError = modelValue !== validateString;
          return showError;
        };
      }
    }

    class OtherValidator extends Validator {
      constructor(...args) {
        super(...args);
        this.name = 'otherValidator';
        this.execute = () => true;
      }
    }

    it('Validators will be called with ".modelValue" as first argument', async () => {
      const otherValidator = new OtherValidator();
      const otherValidatorSpy = sinon.spy(otherValidator, 'execute');
      await fixture(html`
        <${tag}
          .validators=${[new Required(), otherValidator]}
          .modelValue=${'model'}
        >${lightDom}</${tag}>
      `);
      expect(otherValidatorSpy.calledWith('model')).to.be.true;
    });

    it('Validators will be called with viewValue as first argument when modelValue is unparseable', async () => {
      const otherValidator = new OtherValidator();
      const otherValidatorSpy = sinon.spy(otherValidator, 'execute');
      await fixture(html`
        <${tag}
          .validators=${[new Required(), otherValidator]}
          .modelValue=${new Unparseable('view')}
        >${lightDom}</${tag}>
      `);
      expect(otherValidatorSpy.calledWith('view')).to.be.true;
    });

    it('Validators will be called with param as a second argument', async () => {
      const param = { number: 5 };
      const validator = new IsCat(param);
      const executeSpy = sinon.spy(validator, 'execute');
      const el = await fixture(html`
        <${tag}
          .validators=${[validator]}
          .modelValue=${'cat'}
        >${lightDom}</${tag}>
      `);
      expect(executeSpy.args[0][1]).to.equal(param);
    });

    it('Validators will not be called on empty values', async () => {
      const el = await fixture(html`
        <${tag} .validators=${[new IsCat()]}>${lightDom}</${tag}>
      `);

      el.modelValue = 'cat';
      expect(el.errorStates.isCat).to.be.undefined;
      el.modelValue = 'dog';
      expect(el.errorStates.isCat).to.be.true;
      el.modelValue = '';
      expect(el.errorStates.isCat).to.be.undefined;
    });

    it('Validators get retriggered on parameter change', async () => {
      const isCatValidator = new IsCat('Felix');
      const catSpy = sinon.spy(isCatValidator, 'execute');
      const el = await fixture(html`
        <${tag}
          .validators=${[isCatValidator]}
          .modelValue=${'cat'}
        >${lightDom}</${tag}>
      `);
      el.modelValue = 'cat';
      expect(catSpy.callCount).to.equal(1);
      // isCatValidator.param = 'Garfield';
      // expect(catSpy.callCount).to.equal(2);
    });

    // it(`replaces native validators (required, minlength, maxlength, min, max, pattern, step,
    //     type(email/date/number/...) etc.) [to-be-investigated]`, async () => {
    //   // TODO: this could also become: "can be used in conjunction with"

    // });
  });

  describe('Async Validator Integration', () => {
    let asyncVPromise;
    let asyncVResolve;

    beforeEach(() => {
      asyncVPromise = new Promise(resolve => {
        asyncVResolve = resolve;
      });
    });

    class IsAsyncCat extends Validator {
      constructor(param, config) {
        super(param, config);
        this.name = 'delayed-cat';
        this.async = true;
      }

      /**
       * @desc the function that determines the validator. It returns true when
       * the Validator is "active", meaning its message should be shown.
       * @param {string} modelValue
       */
      async execute(modelValue) {
        await asyncVPromise;
        const hasError = modelValue !== 'cat';
        return hasError;
      }
    }

    // default execution trigger is keyup (think of password availability backend)
    // can configure execution trigger (blur, etc?)
    it('handles "execute" functions returning promises', async () => {
      const el = await fixture(html`
        <${tag}
          .modelValue=${'dog'}
          .validators=${[new IsAsyncCat()]}>
        ${lightDom}
        </${tag}>
      `);

      const validator = el.validators[0];
      expect(validator instanceof Validator).to.be.true;
      expect(el.hasError).to.be.undefined;
      asyncVResolve();
      await aTimeout();
      expect(el.hasError).to.be.true;
    });

    it('sets ".isPending/[is-pending]" when validation is in progress', async () => {
      const el = await fixture(html`
        <${tag} .modelValue=${'dog'}>${lightDom}</${tag}>
      `);
      expect(el.isPending).to.be.false;
      expect(el.hasAttribute('is-pending')).to.be.false;

      el.validators = [new IsAsyncCat()];
      expect(el.isPending).to.be.true;
      await aTimeout();
      expect(el.hasAttribute('is-pending')).to.be.true;

      asyncVResolve();
      await aTimeout();
      expect(el.isPending).to.be.false;
      expect(el.hasAttribute('is-pending')).to.be.false;
    });

    // TODO: 'mock' these methods without actually waiting for debounce?
    it.skip('debounces async validation for performance', async () => {
      const asyncV = new IsAsyncCat();
      const asyncVExecuteSpy = sinon.spy(asyncV, 'execute');

      const el = await fixture(html`
        <${tag} .modelValue=${'dog'}>
          ${lightDom}
        </${tag}>
      `);
      // debounce started
      el.validators = [asyncV];
      expect(asyncVExecuteSpy.called).to.equal(0);
      // TODO: consider wrapping debounce in instance/ctor function to make spying possible
      // await debounceFinish
      expect(asyncVExecuteSpy.called).to.equal(1);

      // New validation cycle. Now change modelValue inbetween, so validation is retriggered.
      asyncVExecuteSpy.reset();
      el.modelValue = 'dogger';
      expect(asyncVExecuteSpy.called).to.equal(0);
      el.modelValue = 'doggerer';
      // await original debounce period...
      expect(asyncVExecuteSpy.called).to.equal(0);
      // await original debounce again without changing mv inbetween...
      expect(asyncVExecuteSpy.called).to.equal(1);
    });

    // TODO: nice to have...
    it.skip('developer can configure debounce on FormControl instance', async () => {});

    it.skip('cancels and reschedules async validation on ".modelValue" change', async () => {
      const asyncV = new IsAsyncCat();
      const asyncVAbortSpy = sinon.spy(asyncV, 'abort');

      const el = await fixture(html`
        <${tag} .modelValue=${'dog'}>
          ${lightDom}
        </${tag}>
      `);
      // debounce started
      el.validators = [asyncV];
      expect(asyncVAbortSpy.called).to.equal(0);
      el.modelValue = 'dogger';
      // await original debounce period...
      expect(asyncVAbortSpy.called).to.equal(1);
    });

    // TODO: nice to have
    it.skip('developer can configure condition for asynchronous validation', async () => {
      const asyncV = new IsAsyncCat();
      const asyncVExecuteSpy = sinon.spy(asyncV, 'execute');

      const el = await fixture(html`
        <${tag}
          .isFocused=${true}
          .modelValue=${'dog'}
          .validators=${[asyncV]}
          .asyncValidateOn=${({ formControl }) => !formControl.isFocused}
          >
        ${lightDom}
        </${tag}>
      `);

      expect(asyncVExecuteSpy.called).to.equal(0);
      el.isFocused = false;
      el.validate();
      expect(asyncVExecuteSpy.called).to.equal(1);
    });
  });

  describe('ResultValidator Integration', () => {
    class MySuccessResultValidator extends ResultValidator {
      constructor(...args) {
        super(...args);
        this.type = 'success';
      }

      // eslint-disable-next-line class-methods-use-this
      executeOnResults({ regularValidationResult, prevValidationResult }) {
        const errorOrWarning = v => v.type === 'error' || v.type === 'warning';
        const hasErrorOrWarning = !!regularValidationResult.filter(errorOrWarning).length;
        const prevHadErrorOrWarning = !!prevValidationResult.filter(errorOrWarning).length;
        return !hasErrorOrWarning && prevHadErrorOrWarning;
      }
    }

    // TODO: ".calledBefore" is pseudo code... mplement in other way
    it('calls ResultValidators after regular validators', async () => {
      const resultValidator = new MySuccessResultValidator();
      const resultValidateSpy = sinon.spy(resultValidator, 'executeOnResults');

      // After regular sync Validators
      const validator = new MinLength(3);
      const validateSpy = sinon.spy(validator, 'execute');
      await fixture(html`
        <${tag}
          .validators=${[resultValidator, validator]}
          .modelValue=${'myValue'}
        >${lightDom}</${tag}>
      `);
      expect(validateSpy.calledBefore(resultValidateSpy)).to.be.true;

      // Also after regular async Validators
      const validatorAsync = new MinLength(3, { async: true });
      const validateAsyncSpy = sinon.spy(validatorAsync, 'execute');
      await fixture(html`
      <${tag}
        .validators=${[resultValidator, validatorAsync]}
        .modelValue=${'myValue'}
      >${lightDom}</${tag}>
    `);
      expect(validateAsyncSpy.calledBefore(resultValidateSpy)).to.be.true;
    });

    it(`provides "regular" ValidationResult and previous FinalValidationResult as input to
      "executeOnResults" function`, async () => {
      const resultValidator = new MySuccessResultValidator();
      const resultValidateSpy = sinon.spy(resultValidator, 'executeOnResults');

      const el = await fixture(html`
          <${tag}
            .validators=${[new MinLength(3), resultValidator]}
            .modelValue=${'myValue'}
          >${lightDom}</${tag}>
        `);
      const prevValidationResult = el.__prevValidationResult;
      const regularValidationResult = [...el.__syncValidationResult, ...el.__asyncValidationResult];

      expect(resultValidateSpy.args[0][0]).to.eql({
        prevValidationResult,
        regularValidationResult,
      });
    });

    it('adds ResultValidator outcome as highest prio result to the FinalValidationResult', async () => {
      class AlwaysInvalidResult extends ResultValidator {
        // eslint-disable-next-line class-methods-use-this
        executeOnResults() {
          const hasError = true;
          return hasError;
        }
      }

      const validator = new AlwaysInvalid();
      const resultV = new AlwaysInvalidResult();

      const el = await fixture(html`
        <${tag}
          .validators=${[validator, resultV]}
          .modelValue=${'myValue'}
        >${lightDom}</${tag}>
      `);

      const /** @type {TotalValidationResult} */ totalValidationResult = el.__validationResult;
      expect(totalValidationResult).to.eql([resultV, validator]);
    });
  });

  describe('Required Validator integration', () => {
    it('will result in erroneous state when form control is empty', async () => {
      const el = await fixture(html`
        <${tag}
          .validators=${[new Required()]}
          .modelValue=${''}
        >${lightDom}</${tag}>
      `);
      expect(el.errorStates.Required).to.be.true;
      expect(el.hasError).to.be.true;
      el.modelValue = 'foo';
      expect(el.errorStates.Required).to.be.undefined;
      // expect(el.hasError).to.be.false;
    });

    // TODO: should we combine this with ._isPrefilled...?
    it('calls private ".__isEmpty" by default', async () => {
      const el = await fixture(html`
        <${tag}
          .validators=${[new Required()]}
          .modelValue=${''}
        >${lightDom}</${tag}>
      `);
      const validator = el.validators.find(v => v instanceof Required);
      const executeSpy = sinon.spy(validator, 'execute');
      const privateIsEmptySpy = sinon.spy(el, '__isEmpty');
      el.modelValue = null;
      expect(executeSpy.callCount).to.equal(0);
      expect(privateIsEmptySpy.callCount).to.equal(1);
    });

    it('calls "._isEmpty" when provided (useful for different modelValues)', async () => {
      const customRequiredTagString = defineCE(
        class extends ValidateMixin(LitElement) {
          _isEmpty(modelValue) {
            return modelValue.model === '';
          }
        },
      );
      const customRequiredTag = unsafeStatic(customRequiredTagString);

      const el = await fixture(html`
        <${customRequiredTag}
          .validators=${[new Required()]}
          .modelValue=${{ model: 'foo' }}
        >${lightDom}</${customRequiredTag}>
      `);

      const providedIsEmptySpy = sinon.spy(el, '_isEmpty');
      el.modelValue = { model: '' };
      expect(providedIsEmptySpy.callCount).to.equal(1);
      expect(el.errorStates.Required).to.be.true;
    });

    it('prevents other Validators from being called when input is empty', async () => {
      const alwaysInvalid = new AlwaysInvalid();
      const alwaysInvalidSpy = sinon.spy(alwaysInvalid, 'execute');
      const el = await fixture(html`
        <${tag}
          .validators=${[new Required(), alwaysInvalid]}
          .modelValue=${''}
        >${lightDom}</${tag}>
      `);
      expect(alwaysInvalidSpy.callCount).to.equal(0); // __isRequired returned false (invalid)
      el.modelValue = 'foo';
      expect(alwaysInvalidSpy.callCount).to.equal(1); // __isRequired returned true (valid)
    });

    it('adds [aria-required="true"] to "._inputNode"', async () => {
      const withInputTagString = defineCE(
        class extends ValidateMixin(LitElement) {
          connectedCallback() {
            super.connectedCallback();
            this.appendChild(document.createElement('input'));
          }

          get _inputNode() {
            return this.querySelector('input');
          }
        },
      );
      const withInputTag = unsafeStatic(withInputTagString);

      const el = await fixture(html`
        <${withInputTag}
          .validators=${[new Required()]}
          .modelValue=${''}
        >${lightDom}</${withInputTag}>
      `);
      expect(el._inputNode.getAttribute('aria-required')).to.equal('true');
      el.validators = [];
      expect(el._inputNode.getAttribute('aria-required')).to.be.null;
    });
  });

  describe('Default (preconfigured) Validators', () => {
    const preconfTagString = defineCE(
      class extends ValidateMixin(LitElement) {
        constructor() {
          super();
          this.defaultValidators = [new AlwaysInvalid()];
        }
      },
    );
    const preconfTag = unsafeStatic(preconfTagString);

    it('can be stored for custom inputs', async () => {
      const el = await fixture(html`
      <${preconfTag}
        .validators=${[new MinLength(3)]}
        .modelValue=${'12'}
      ></${preconfTag}>`);

      expect(el.errorStates.AlwaysInvalid).to.be.true;
      expect(el.errorStates.MinLength).to.be.true;
    });

    it('can be altered by App Developers', async () => {
        const altPreconfTagString = defineCE(
          class extends ValidateMixin(LitElement) {
            constructor() {
              super();
              this.defaultValidators = [new MinLength(3)];
            }
          },
        );
        const altPreconfTag = unsafeStatic(altPreconfTagString);

        const el = await fixture(html`
        <${altPreconfTag}
          .modelValue=${'12'}
        ></${altPreconfTag}>`);

        expect(el.errorStates.MinLength).to.be.true;
        el.defaultValidators[0].param = 2;
        expect(el.errorStates.MinLength).to.be.undefined;
    });

    it('can be requested via "._allValidators" getter', async () => {
      const el = await fixture(html`
      <${preconfTag}
        .validators=${[new MinLength(3)]}
      ></${preconfTag}>`);

      expect(el.validators.length).to.equal(1);
      expect(el.defaultValidators.length).to.equal(1);
      expect(el._allValidators.length).to.equal(2);

      expect(el._allValidators[0] instanceof MinLength).to.be.true;
      expect(el._allValidators[1] instanceof AlwaysInvalid).to.be.true;

      el.validators = [new MaxLength(5)];
      expect(el._allValidators[0] instanceof MaxLength).to.be.true;
      expect(el._allValidators[1] instanceof AlwaysInvalid).to.be.true;
    });
  });

  describe.skip('State storage and reflection', () => {
    class ContainsLowercaseA extends Validator {
      constructor(...args) {
        super(...args);
        this.name = 'containsLowercaseA';
        this.execute = modelValue => !modelValue.includes('a');
      }
    }

    class ContainsLowercaseB extends Validator {
      constructor(...args) {
        super(...args);
        this.name = 'containsLowercaseB';
        this.execute = modelValue => !modelValue.includes('b');
      }
    }

    it('stores active state in ".hasError"/[has-error] flag', async () => {
      const el = await fixture(html`
        <${tag}
          .validators=${[new MinLength(3)]}
        >${lightDom}</${tag}>
      `);

      el.modelValue = 'a';

      expect(el.hasError).to.be.true;
      expect(el.hasAttribute('has-error')).to.be.true;

      el.modelValue = 'abc';
      expect(el.hasError).to.be.false;
      expect(el.hasAttribute('has-error')).to.be.false;

      el.modelValue = 'abcde';
      expect(el.hasError).to.be.false;
      expect(el.hasAttribute('has-error')).to.be.false;

      el.modelValue = 'abcdefg';
      expect(el.hasError).to.be.false;
      expect(el.hasAttribute('has-error')).to.be.false;
    });

    it('sets ".hasErrorVisible"/[has-error-visible] when visibility condition is met', async () => {
      const el = await fixture(html`
        <${tag} .validators=${[new MinLength(3)]}>${lightDom}</${tag}>`);

      if (externalVariables.hasErrorVisiblePrerequisite) {
        externalVariables.hasErrorVisiblePrerequisite(el);
      }

      el.modelValue = 'a';
      await el.updateComplete;

      expect(el.hasErrorVisible).to.be.true;
      await el.updateComplete;
      expect(el.hasAttribute('has-error-visible')).to.be.true;

      el.modelValue = 'abc';
      expect(el.hasErrorVisible).to.be.false;
      await el.updateComplete;
      expect(el.hasAttribute('has-error-visible')).to.be.false;
    });

    it('stores validity of individual Validators in ".errorStates[validator.name]"', async () => {
      const el = await fixture(html`
        <${tag}
          .modelValue=${'a'}
          .validators=${[new MinLength(3), new AlwaysInvalid()]}
        >${lightDom}</${tag}>`);

      expect(el.errorStates.minLength).to.be.true;
      expect(el.errorStates.alwaysInvalid).to.be.true;

      el.modelValue = 'abc';

      expect(el.errorStates.minLength).to.equal(undefined);
      expect(el.errorStates.alwaysInvalid).to.be.true;
    });

    it('removes "non active" states whenever modelValue becomes undefined', async () => {
      const el = await fixture(html`
        <${tag}
          .validators=${[new MinLength(3)]}
        >${lightDom}</${tag}>
      `);

      el.modelValue = 'a';
      expect(el.hasError).to.be.true;

      expect(el.errorStates).to.not.eql({});

      el.modelValue = undefined;
      expect(el.hasError).to.be.false;
      expect(el.errorStates).to.eql({});
    });

    describe('Events', () => {
      it('fires "has-error-changed" event when state changes', async () => {
        const el = await fixture(html`
          <${tag}
            .validators=${[new MinLength(7)]}
          >${lightDom}</${tag}>
        `);
        const cbError = sinon.spy();
        el.addEventListener('has-error-changed', cbError);

        el.modelValue = 'a';
        expect(cbError.callCount).to.equal(1);

        el.modelValue = 'abc';
        expect(cbError.callCount).to.equal(1);

        el.modelValue = 'abcde';
        expect(cbError.callCount).to.equal(1);

        el.modelValue = 'abcdefg';
        expect(cbError.callCount).to.equal(2);
      });

      it('fires "error-states-changed" event when "internal" state changes', async () => {
        const el = await fixture(html`
          <${tag}
            .validators=${[new MinLength(3), new ContainsLowercaseA(), new ContainsLowercaseB()]}
          >${lightDom}
          </${tag}>
        `);

        const cbError = sinon.spy();
        el.addEventListener('error-states-changed', cbError);

        el.modelValue = 'a';
        expect(cbError.callCount).to.equal(1);

        el.modelValue = 'aa';
        expect(cbError.callCount).to.equal(1);

        el.modelValue = 'aaa';
        expect(cbError.callCount).to.equal(2);

        el.modelValue = 'aba';
        expect(cbError.callCount).to.equal(3);
      });
    });
  });

  describe.skip('Accessibility', () => {
    it('sets [aria-invalid="true"] to "._inputNode" when ".hasError" is true', async () => {
      const el = await fixture(html`<${tag}>${lightDom}</${tag}>`);

      el.hasError = true;
      expect(el.hasAttribute('aria-invalid')).to.be.false;
      el.hasErrorVisible = true;
      expect(el.hasAttribute('aria-invalid')).to.be.true;
      el.hasErrorVisible = false;
      expect(el.hasAttribute('aria-invalid')).to.be.false;
    });

    it.skip('calls "._inputNode.setCustomValidity(errorMessage)"', async () => {
      const el = await fixture(html`
        <${tag}
          .modelValue=${'123'}
          .validators=${[new MinLength(3, { message: 'foo' })]}>
          <input slot="input">
        </${tag}>`);
      const spy = sinon.spy(el.inputElement, 'setCustomValidity');
      el.modelValue = '';
      expect(spy.callCount).to.be(1);
      expect(el.validationMessage).to.be('foo');
      el.modelValue = '123';
      expect(spy.callCount).to.be(2);
      expect(el.validationMessage).to.be('');
    });

    // TODO: check with open a11y issues and find best solution here
    it.skip(`removes validity message from DOM instead of toggling "display:none", to trigger Jaws
        and VoiceOver [to-be-implemented]`, async () => {});
  });

  describe.skip('Extensibility: Custom Validator types', () => {
    const customTypeTagString = defineCE(
      class extends ValidateMixin(LitElement) {
        static get validationTypes() {
          return [...super.validationTypes, 'type1', 'type2'];
        }
      },
    );
    const customTypeTag = unsafeStatic(customTypeTagString);

    it('supports multiple "has{Type}" flags', async () => {
      const el = await fixture(html`
        <${customTypeTag}
          .validators=${[
            new MinLength(1, { type: 'type1' }),
            new MinLength(2, { type: 'error' }),
            new MinLength(3, { type: 'type2' }),
          ]}
          .modelValue=${'123'}
        >${lightDom}</${customTypeTag}>
      `);
      expect(el.hasType2).to.be.false;
      expect(el.hasError).to.be.false;
      expect(el.hasType1).to.be.false;

      el.modelValue = '12'; // triggers rype1
      expect(el.hasType2).to.be.true;
      expect(el.hasError).to.be.false;
      expect(el.hasType1).to.be.false;

      el.modelValue = '1'; // triggers error
      expect(el.hasType2).to.be.true;
      expect(el.hasError).to.be.true;
      expect(el.hasType1).to.be.false;

      el.modelValue = ''; // triggers error
      expect(el.hasType2).to.be.true;
      expect(el.hasError).to.be.true;
      expect(el.hasType1).to.be.true;
    });

    it('supports multiple "{type}States" objects', async () => {
      const el = await fixture(html`
        <${customTypeTag}
          .validators=${[
            new MinLength(1, { type: 'type1' }),
            new MinLength(2, { type: 'error' }),
            new MinLength(3, { type: 'type2' }),
          ]}
          .modelValue=${'123'}
        >${lightDom}</${customTypeTag}>
      `);
      expect(el.type2States).to.eql({});
      expect(el.errorStates).to.eql({});
      expect(el.type1States).to.eql({});

      el.modelValue = '12'; // triggers type1
      expect(el.type2States).to.eql({ minLength: true });
      expect(el.errorStates).to.eql({});
      expect(el.type1States).to.eql({});

      el.modelValue = '1'; // triggers error
      expect(el.type2States).to.eql({ minLength: true });
      expect(el.errorStates).to.eql({ minLength: true });
      expect(el.type1States).to.eql({});

      el.modelValue = ''; // triggers type2
      expect(el.type2States).to.eql({ minLength: true });
      expect(el.errorStates).to.eql({ minLength: true });
      expect(el.type1States).to.eql({ minLength: true });
    });

    it('supports multiple "has{Type}Visible" flags', async () => {
      const el = await fixture(html`
        <${customTypeTag}
          .validators=${[
            new MinLength(1, { type: 'type1' }),
            new MinLength(2, { type: 'error' }),
            new MinLength(3, { type: 'type2' }),
          ]}
          .modelValue=${'123'}
        >${lightDom}</${customTypeTag}>
      `);
      expect(el.hasType2Visible).to.be.false;
      expect(el.hasErrorVisible).to.be.false;
      expect(el.hasType1Visible).to.be.false;

      el.modelValue = ''; // triggers type2
      expect(el.hasType2Visible).to.be.true;
      expect(el.hasErrorVisible).to.be.true;
      expect(el.hasType1Visible).to.be.true;
    });

    it('orders feedback based on provided "validationTypes"', async () => {
      const type1MinLength = new MinLength(1, { type: 'type1' });
      const errorMinLength = new MinLength(2, { type: 'error' });
      const type2MinLength = new MinLength(3, { type: 'type2' });

      const el = await fixture(html`
        <${customTypeTag}
          .validators=${[type1MinLength, errorMinLength, type2MinLength]}
          .modelValue=${''}
        >${lightDom}</${customTypeTag}>
      `);
      const prioSpy = sinon.spy(el, '_prioritizeAndFilterFeedback');
      expect(prioSpy.callCount).to.equal(1);
      const configuredTypes = el.constructor.validationTypes; // => ['error', 'type1', 'type2'];
      const orderedResulTypes = el.__prioritizedResult.map(v => v.type);
      expect(orderedResulTypes).to.eql(configuredTypes);

      el.modelValue = '1';
      const orderedResulTypes2 = el.__prioritizedResult.map(v => v.type);
      expect(orderedResulTypes2).to.eql(['error', 'type2']);
    });

    it('sends out events for custom types', async () => {
      const type1MinLength = new MinLength(1, { type: 'type1' });
      const type2MinLength = new MinLength(2, { type: 'type2' });

      const el = await fixture(html`
      <${customTypeTag}
        .validators=${[type1MinLength, type2MinLength]}
        .modelValue=${'123'}
      >${lightDom}</${customTypeTag}>
    `);
      const type1ChangedSpy = sinon.spy();
      const hasType1ChangedSpy = sinon.spy();
      el.addEventListener('type1-changed', type1ChangedSpy);
      el.addEventListener('has-type1-changed', hasType1ChangedSpy);

      const type2ChangedSpy = sinon.spy();
      const hasType2ChangedSpy = sinon.spy();
      el.addEventListener('type2-changed', type2ChangedSpy);
      el.addEventListener('has-type2-changed', hasType2ChangedSpy);

      el.modelValue = '';
      expect(type1ChangedSpy.callCount).to.equal(1);
      expect(hasType1ChangedSpy.callCount).to.equal(1);
      expect(type2ChangedSpy.callCount).to.equal(1);
      expect(hasType2ChangedSpy.callCount).to.equal(1);

      const type2AlwaysInvalid = new AlwaysInvalid(null, { type: 'type2' });
      el.validators = [...el.validators, type2AlwaysInvalid];

      expect(type1ChangedSpy.callCount).to.equal(1);
      expect(hasType1ChangedSpy.callCount).to.equal(1);
      expect(type2ChangedSpy.callCount).to.equal(2); // Change within type 2, since it went from 1 validator to two
      expect(hasType2ChangedSpy.callCount).to.equal(1);
    });

    /**
     * Out of scope:
     * - automatic reflection of attrs
     */
  });

<<<<<<< HEAD
  describe.skip('Validity Feedback', () => {
=======
  describe.only('Validity Feedback', () => {
>>>>>>> e78aa24a
    class ContainsLowercaseA extends Validator {
      constructor(...args) {
        super(...args);
        this.name = 'containsLowercaseA';
        this.execute = modelValue => !modelValue.includes('a');
      }
    }

    class ContainsCat extends Validator {
      constructor(...args) {
        super(...args);
        this.name = 'containsCat';
        this.execute = modelValue => !modelValue.includes('cat');
      }
    }

    AlwaysInvalid.getMessage = () => 'Message for alwaysInvalid';
    MinLength.getMessage = () => 'Message for minLength';
    ContainsLowercaseA.getMessage = () => 'Message for containsLowercaseA';
    ContainsCat.getMessage = () => 'Message for containsCat';

    it('passes a message to the "._feedbackNode"', async () => {
      const el = await fixture(html`
        <${tag}
          .modelValue=${'cat'}
        >${lightDom}</${tag}>
      `);
      expect(el._feedbackNode.message).to.equal('');
      el.validators = [new AlwaysInvalid()];
      await el.feedbackComplete;
      expect(el._feedbackNode.message).to.equal('Message for alwaysInvalid');
    });

    it('has configurable feedback visibility hook', async () => {
      const el = await fixture(html`
        <${tag}
          .modelValue=${'cat'}
          .validators=${[new AlwaysInvalid()]}
        >${lightDom}</${tag}>
      `);
      expect(el._feedbackNode.message).to.equal('Message for alwaysInvalid');

      el._prioritizeAndFilterFeedback = () => []; // filter out all errors
      await el.validate();

      expect(el._feedbackNode.message).to.equal('');
    });

    it('writes prioritized result to "._feedbackNode" based on Validator order', async () => {
      const el = await fixture(html`
        <${tag}
          .modelValue=${'cat'}
          .validators=${[new AlwaysInvalid(), new MinLength(4)]}
        >${lightDom}</${tag}>
      `);
      expect(el._feedbackNode.message).to.equal('Message for alwaysInvalid');
    });

    it('renders validation result to "._feedbackNode" when async messages are resolved', async () => {
      let unlockMessage;
      const messagePromise = new Promise(resolve => {
        unlockMessage = resolve;
      });

      AlwaysInvalid.getMessage = async () => {
        await messagePromise;
        return 'this ends up in ._feedbackNode';
      };

      const el = await fixture(html`
        <${tag}
          .modelValue=${'cat'}
          .validators=${[new AlwaysInvalid()]}
        >${lightDom}</${tag}>
      `);

      expect(el._feedbackNode.message).to.equal('');
      unlockMessage();
      await el.updateComplete;
      await aTimeout();
      expect(el._feedbackNode.message).to.equal('this ends up in "._feedbackNode"');
    });

    // N.B. this replaces the 'config.hideFeedback' option we had before...
    it('renders empty result when Validator.getMessage() returns "null"', async () => {
      let unlockMessage;
      const messagePromise = new Promise(resolve => {
        unlockMessage = resolve;
      });

      AlwaysInvalid.getMessage = async () => {
        await messagePromise;
        return 'this ends up in ._feedbackNode';
      };

      const el = await fixture(html`
        <${tag}
          .modelValue=${'cat'}
          .validators=${[new AlwaysInvalid()]}
        >${lightDom}</${tag}>
      `);

      expect(el._feedbackNode.innerText).to.equal('');
      unlockMessage();
      await el.updateComplete;
      await aTimeout();
      expect(el._feedbackNode.innerText).to.equal('this ends up in "._feedbackNode"');
    });

    it('supports custom element to render feedback', async () => {
      const customFeedbackTagString = defineCE(
        class extends LionValidationFeedback {
          render() {
            return html`
              ERROR on ${this.validator.name}
            `;
          }
        },
      );
      const customFeedbackTag = unsafeStatic(customFeedbackTagString);
      // TODO: refactor to support integration via externalDependencies.element
      const element = await fixture(html`
        <${tag}
          .validators=${[new ContainsLowercaseA(), new AlwaysInvalid()]}>
          <${customFeedbackTag} slot="feedback"><${customFeedbackTag}>
        </${tag}>
      `);

      element.modelValue = 'dog';
      await element.updateComplete;
      expect(element._feedbackNode.innerText).to.include('ERROR on containsLowercaseA');

      element.modelValue = 'cat';
      await element.updateComplete;
      expect(element._feedbackNode.innerText).to.include('ERROR on alwaysInvalid');
    });

    // TODO: move to compat layer or examples
    it('shows success message after fixing an error', async () => {
      const el = await fixture(html`
        <${tag}
        .validators=${[new MinLength(3), new DefaultSuccess()]}
        >${lightDom}</${tag}>
      `);

      el.modelValue = 'a';
      await el.updateComplete;
      expect(el._feedbackNode.innerText).to.equal('Message for minLength');

      el.modelValue = 'abcd';
      await el.updateComplete;
      expect(el._feedbackNode.innerText).to.equal('This is success message for alwaysInvalid');
    });

    describe('Field name', () => {
      let calledWithFieldName;
      MinLength.getMessage = ({ fieldName }) => {
        calledWithFieldName = fieldName;
        return `${fieldName} needs more characters`;
      };

      it('allows to use field name in messages', async () => {
        const el = await fixture(html`
          <${tag}
            .label=${'myField'}
            .validators=${[new MinLength(4)]}
            .modelValue=${'cat'}
          >${lightDom}</${tag}>
        `);
        expect(calledWithFieldName).to.equal(el.getFieldName());
      });

      describe('Field name construction', () => {
        it('allows to configure field name via ".getFieldName()"', async () => {
          const getName = sinon.spy(() => 'myFunction');
          const el = await fixture(html`
            <${tag}
              .getFieldName=${getName}
              .label="${'myLabel'}"
              .name="${'myName'}"
              .validators=${[new MinLength(4)]}
              .modelValue=${'cat'}
              >${lightDom}
            </${tag}>`);
          expect(getName.callCount).to.equal(1);
          expect(el._feedbackNode.innerText).to.equal('myFunction needs more characters');
        });

        it('allows to configure field name for every validator message', async () => {
          const el = await fixture(html`
            <${tag}
              .getFieldName=${() => 'myFunction'}
              .label="${'myField'}"
              .name="${'myName'}"
              .validators=${[new MinLength(4, { fieldName: 'overrideName' })]}
              .modelValue=${'cat'}
              >${lightDom}
            </${tag}>`);
          expect(el._feedbackNode.innerText).to.equal('overrideName needs more characters');
        });

        it('falls back to label or name (in this priority order)', async () => {
          // As seen in test above, configuring fieldName on validator level takes highest precedence
          const el = await fixture(html`
            <${tag}
              .label="${'myField'}"
              .name="${'myName'}"
              .validators=${[new MinLength(4)]}
              .modelValue=${'cat'}
              >${lightDom}
            </${tag}>`);
          expect(el._feedbackNode.innerText).to.equal('myField needs more characters');

          const el2 = await fixture(html`
          <${tag}
            .name="${'myName'}"
            .errorValidators=${[new MinLength(4)]}
            .modelValue=${'cat'}
            >${lightDom}
          </${tag}>`);
          expect(el2._feedbackNode.innerText).to.equal('myName needs more characters');
        });
      });
    });
  });

  describe.skip('Subclassers', () => {
    // Below a journey is described with which steps to take for:
    // - adding types "warning", "info" and "success"
    // - show validation based on Interaction States
    // - perform async validation only on blur

    describe('Adding new Validator types', () => {});

    describe('Adding new validation triggers', () => {});

    describe('Changing feedback visibility conditions', () => {
      // TODO: add this test on LionField layer
      it.skip('reconsiders feedback visibility when interaction states changed', async () => {
        // see https://codeburst.io/javascript-async-await-with-foreach-b6ba62bbf404
        async function asyncForEach(array, callback) {
          for (let i = 0; i < array.length; i += 1) {
            // we explicitly want to run it one after each other
            await callback(array[i], i, array); // eslint-disable-line no-await-in-loop
          }
        }

        const el = await fixture(html`
          <${tag}
            .validators=${[new AlwaysValid()]}
            .modelValue=${'myValue'}
          >${lightDom}</${tag}>
        `);

        const messageSpy = sinon.spy(el, '_renderFeedback');
        await asyncForEach(['dirty', 'touched', 'prefilled', 'submitted'], async (state, i) => {
          el[state] = false;
          await el.updateComplete;
          el[state] = true;
          await el.updateComplete;
          expect(messageSpy.callCount).to.equal(i + 1);
        });
      });
    });

    describe('Changing feedback messages globally', () => {});

    // TODO: see how we can combine this functionality with the way to
    describe.skip('Changing feedback messages per form (control)', () => {});
  });
});<|MERGE_RESOLUTION|>--- conflicted
+++ resolved
@@ -9,7 +9,12 @@
 import { Required } from '../src/validators/Required.js';
 import { MinLength, MaxLength } from '../src/validators/StringValidators.js';
 import { DefaultSuccess } from '../src/resultValidators/DefaultSuccess.js';
-import { AlwaysValid, AlwaysInvalid } from '../test-helpers/helper-validators.js';
+import {
+  AlwaysValid,
+  AlwaysInvalid,
+  AsyncAlwaysValid,
+  AsyncAlwaysInvalid,
+} from '../test-helpers/helper-validators.js';
 import { LionValidationFeedback } from '../src/LionValidationFeedback.js';
 
 import '../lion-validation-feedback.js';
@@ -17,7 +22,7 @@
 // element, lightDom, errorShowPrerequisite, warningShowPrerequisite, infoShowPrerequisite,
 // successShowPrerequisite
 
-const externalVariables = {};
+const cfg = {};
 const lightDom = '';
 
 const tagString = defineCE(
@@ -124,10 +129,10 @@
       expect(alwaysValidExecuteSpy.callCount).to.equal(0);
       expect(isEmptySpy.callCount).to.equal(1);
 
-      // el.modelValue = 'nonEmpty';
-      // expect(validateSpy.callCount).to.equal(2);
-      // expect(alwaysValidExecuteSpy.callCount).to.equal(1);
-      // expect(isEmptySpy.callCount).to.equal(2);
+      el.modelValue = 'nonEmpty';
+      expect(validateSpy.callCount).to.equal(2);
+      expect(alwaysValidExecuteSpy.callCount).to.equal(1);
+      expect(isEmptySpy.callCount).to.equal(2);
     });
 
     it('secondly checks for synchronous Validators: creates RegularValidationResult', async () => {
@@ -142,7 +147,7 @@
 
     it('thirdly schedules asynchronous Validators: creates RegularValidationResult', async () => {
       const el = await fixture(html`
-        <${tag} .validators=${[new AlwaysValid(), new AlwaysValid(null, { async: true })]}>
+        <${tag} .validators=${[new AlwaysValid(), new AsyncAlwaysValid()]}>
           ${lightDom}
         </${tag}>
       `);
@@ -160,14 +165,20 @@
         }
       }
 
-      class AsyncAlwaysValid extends AlwaysValid {
-        constructor(...args) {
-          super(...args);
-          this.async = true;
-        }
-      }
-
-      const el = await fixture(html`
+      let el = await fixture(html`
+        <${tag}
+          .validators=${[new AlwaysValid(), new MyResult()]}>
+          ${lightDom}
+        </${tag}>
+      `);
+
+      const syncSpy = sinon.spy(el, '__executeSyncValidators');
+      const resultSpy2 = sinon.spy(el, '__executeResultValidators');
+
+      el.modelValue = 'nonEmpty';
+      expect(syncSpy.calledBefore(resultSpy2)).to.be.true;
+
+      el = await fixture(html`
         <${tag}
           .validators=${[new AsyncAlwaysValid(), new MyResult()]}>
           ${lightDom}
@@ -176,28 +187,50 @@
 
       const asyncSpy = sinon.spy(el, '__executeAsyncValidators');
       const resultSpy = sinon.spy(el, '__executeResultValidators');
-      console.log('trigger');
+
       el.modelValue = 'nonEmpty';
-      expect(asyncSpy.calledBefore(resultSpy)).to.be.true;
-
-      const el2 = await fixture(html`
-        <${tag}
-          .validators=${[new AlwaysValid(), new MyResult()]}>
-          ${lightDom}
-        </${tag}>
-      `);
-
-      const syncSpy = sinon.spy(el2, '__executeSyncValidators');
-      const resultSpy2 = sinon.spy(el2, '__executeResultValidators');
-
-      el2.modelValue = 'nonEmpty';
-      expect(syncSpy.calledBefore(resultSpy2)).to.be.true;
+      expect(resultSpy.callCount).to.equal(1);
+      expect(asyncSpy.callCount).to.equal(1);
+      await el.validateComplete;
+      expect(resultSpy.callCount).to.equal(2);
     });
 
     describe('Finalization', () => {
-      it('fires "validation-done" event', async () => {});
-
-      it('renders feedback', async () => {});
+      it('fires private "validate-performed" event on every cycle', async () => {
+        const el = await fixture(html`
+          <${tag} .validators=${[new AlwaysValid(), new AsyncAlwaysInvalid()]}>
+            ${lightDom}
+          </${tag}>
+        `);
+        const cbSpy = sinon.spy();
+        el.addEventListener('validate-performed', cbSpy);
+        el.modelValue = 'nonEmpty';
+        expect(cbSpy.callCount).to.equal(1);
+      });
+
+      it('resolves ".validateComplete" Promise', async () => {
+        const el = await fixture(html`
+          <${tag} .validators=${[new AsyncAlwaysInvalid()]}>
+            ${lightDom}
+          </${tag}>
+        `);
+        el.modelValue = 'nonEmpty';
+        const validateResolveSpy = sinon.spy(el, '__validateCompleteResolve');
+        await el.validateComplete;
+        expect(validateResolveSpy.callCount).to.equal(1);
+      });
+
+      it('renders feedback', async () => {
+        const el = await fixture(html`
+          <${tag} .validators=${[new AlwaysValid()]}>
+            ${lightDom}
+          </${tag}>
+        `);
+        const renderSpy = sinon.spy(el, '_renderFeedback');
+        el.modelValue = 'nonEmpty';
+        await el.feedbackComplete;
+        expect(renderSpy.callCount).to.equal(1);
+      });
     });
   });
 
@@ -283,8 +316,8 @@
       `);
       el.modelValue = 'cat';
       expect(catSpy.callCount).to.equal(1);
-      // isCatValidator.param = 'Garfield';
-      // expect(catSpy.callCount).to.equal(2);
+      isCatValidator.param = 'Garfield';
+      expect(catSpy.callCount).to.equal(2);
     });
 
     // it(`replaces native validators (required, minlength, maxlength, min, max, pattern, step,
@@ -336,7 +369,7 @@
 
       const validator = el.validators[0];
       expect(validator instanceof Validator).to.be.true;
-      expect(el.hasError).to.be.undefined;
+      expect(el.hasError).to.be.false;
       asyncVResolve();
       await aTimeout();
       expect(el.hasError).to.be.true;
@@ -464,7 +497,7 @@
       expect(validateSpy.calledBefore(resultValidateSpy)).to.be.true;
 
       // Also after regular async Validators
-      const validatorAsync = new MinLength(3, { async: true });
+      const validatorAsync = new AsyncAlwaysInvalid();
       const validateAsyncSpy = sinon.spy(validatorAsync, 'execute');
       await fixture(html`
       <${tag}
@@ -531,7 +564,7 @@
       expect(el.hasError).to.be.true;
       el.modelValue = 'foo';
       expect(el.errorStates.Required).to.be.undefined;
-      // expect(el.hasError).to.be.false;
+      expect(el.hasError).to.be.false;
     });
 
     // TODO: should we combine this with ._isPrefilled...?
@@ -637,24 +670,24 @@
     });
 
     it('can be altered by App Developers', async () => {
-        const altPreconfTagString = defineCE(
-          class extends ValidateMixin(LitElement) {
-            constructor() {
-              super();
-              this.defaultValidators = [new MinLength(3)];
-            }
-          },
-        );
-        const altPreconfTag = unsafeStatic(altPreconfTagString);
-
-        const el = await fixture(html`
+      const altPreconfTagString = defineCE(
+        class extends ValidateMixin(LitElement) {
+          constructor() {
+            super();
+            this.defaultValidators = [new MinLength(3)];
+          }
+        },
+      );
+      const altPreconfTag = unsafeStatic(altPreconfTagString);
+
+      const el = await fixture(html`
         <${altPreconfTag}
           .modelValue=${'12'}
         ></${altPreconfTag}>`);
 
-        expect(el.errorStates.MinLength).to.be.true;
-        el.defaultValidators[0].param = 2;
-        expect(el.errorStates.MinLength).to.be.undefined;
+      expect(el.errorStates.MinLength).to.be.true;
+      el.defaultValidators[0].param = 2;
+      expect(el.errorStates.MinLength).to.be.undefined;
     });
 
     it('can be requested via "._allValidators" getter', async () => {
@@ -676,7 +709,7 @@
     });
   });
 
-  describe.skip('State storage and reflection', () => {
+  describe('State storage and reflection', () => {
     class ContainsLowercaseA extends Validator {
       constructor(...args) {
         super(...args);
@@ -701,42 +734,24 @@
       `);
 
       el.modelValue = 'a';
-
       expect(el.hasError).to.be.true;
+      await el.updateComplete;
       expect(el.hasAttribute('has-error')).to.be.true;
 
       el.modelValue = 'abc';
       expect(el.hasError).to.be.false;
+      await el.updateComplete;
       expect(el.hasAttribute('has-error')).to.be.false;
 
       el.modelValue = 'abcde';
       expect(el.hasError).to.be.false;
+      await el.updateComplete;
       expect(el.hasAttribute('has-error')).to.be.false;
 
       el.modelValue = 'abcdefg';
       expect(el.hasError).to.be.false;
+      await el.updateComplete;
       expect(el.hasAttribute('has-error')).to.be.false;
-    });
-
-    it('sets ".hasErrorVisible"/[has-error-visible] when visibility condition is met', async () => {
-      const el = await fixture(html`
-        <${tag} .validators=${[new MinLength(3)]}>${lightDom}</${tag}>`);
-
-      if (externalVariables.hasErrorVisiblePrerequisite) {
-        externalVariables.hasErrorVisiblePrerequisite(el);
-      }
-
-      el.modelValue = 'a';
-      await el.updateComplete;
-
-      expect(el.hasErrorVisible).to.be.true;
-      await el.updateComplete;
-      expect(el.hasAttribute('has-error-visible')).to.be.true;
-
-      el.modelValue = 'abc';
-      expect(el.hasErrorVisible).to.be.false;
-      await el.updateComplete;
-      expect(el.hasAttribute('has-error-visible')).to.be.false;
     });
 
     it('stores validity of individual Validators in ".errorStates[validator.name]"', async () => {
@@ -746,13 +761,13 @@
           .validators=${[new MinLength(3), new AlwaysInvalid()]}
         >${lightDom}</${tag}>`);
 
-      expect(el.errorStates.minLength).to.be.true;
-      expect(el.errorStates.alwaysInvalid).to.be.true;
+      expect(el.errorStates.MinLength).to.be.true;
+      expect(el.errorStates.AlwaysInvalid).to.be.true;
 
       el.modelValue = 'abc';
 
-      expect(el.errorStates.minLength).to.equal(undefined);
-      expect(el.errorStates.alwaysInvalid).to.be.true;
+      expect(el.errorStates.MinLength).to.equal(undefined);
+      expect(el.errorStates.AlwaysInvalid).to.be.true;
     });
 
     it('removes "non active" states whenever modelValue becomes undefined', async () => {
@@ -783,15 +798,19 @@
         el.addEventListener('has-error-changed', cbError);
 
         el.modelValue = 'a';
+        await el.updateComplete;
         expect(cbError.callCount).to.equal(1);
 
         el.modelValue = 'abc';
+        await el.updateComplete;
         expect(cbError.callCount).to.equal(1);
 
         el.modelValue = 'abcde';
+        await el.updateComplete;
         expect(cbError.callCount).to.equal(1);
 
         el.modelValue = 'abcdefg';
+        await el.updateComplete;
         expect(cbError.callCount).to.equal(2);
       });
 
@@ -807,15 +826,19 @@
         el.addEventListener('error-states-changed', cbError);
 
         el.modelValue = 'a';
+        await el.updateComplete;
         expect(cbError.callCount).to.equal(1);
 
         el.modelValue = 'aa';
+        await el.updateComplete;
         expect(cbError.callCount).to.equal(1);
 
         el.modelValue = 'aaa';
+        await el.updateComplete;
         expect(cbError.callCount).to.equal(2);
 
         el.modelValue = 'aba';
+        await el.updateComplete;
         expect(cbError.callCount).to.equal(3);
       });
     });
@@ -1010,11 +1033,7 @@
      */
   });
 
-<<<<<<< HEAD
   describe.skip('Validity Feedback', () => {
-=======
-  describe.only('Validity Feedback', () => {
->>>>>>> e78aa24a
     class ContainsLowercaseA extends Validator {
       constructor(...args) {
         super(...args);
@@ -1035,6 +1054,25 @@
     MinLength.getMessage = () => 'Message for minLength';
     ContainsLowercaseA.getMessage = () => 'Message for containsLowercaseA';
     ContainsCat.getMessage = () => 'Message for containsCat';
+
+    it('sets ".hasErrorVisible"/[has-error-visible] when visibility condition is met', async () => {
+      const el = await fixture(html`
+        <${tag} .validators=${[new MinLength(3)]}>${lightDom}</${tag}>`);
+
+      if (cfg.enableFeedbackVisible) {
+        cfg.enableFeedbackVisible(el);
+      }
+
+      el.modelValue = 'a';
+      await el.feedbackComplete;
+      expect(el.hasErrorVisible).to.be.true;
+      expect(el.hasAttribute('has-error-visible')).to.be.true;
+
+      el.modelValue = 'abc';
+      await el.feedbackComplete;
+      expect(el.hasErrorVisible).to.be.false;
+      expect(el.hasAttribute('has-error-visible')).to.be.false;
+    });
 
     it('passes a message to the "._feedbackNode"', async () => {
       const el = await fixture(html`
